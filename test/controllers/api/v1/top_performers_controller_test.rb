--- conflicted
+++ resolved
@@ -810,7 +810,59 @@
     assert_not json_response["meta"].key?("minimum_attempts_threshold")
   end
 
-<<<<<<< HEAD
+  test "minimum_attempts_per_minute calculation handles rounding correctly" do
+    # Create test data to ensure we get a response
+    ensure_fight_durations_view_exists
+
+    event = Event.create!(
+      name: "UFC Rounding Test",
+      date: "2024-01-01",
+      location: "Las Vegas"
+    )
+    unique_id = "#{Time.now.to_f}_#{rand(1000)}"
+    fighter = Fighter.create!(name: "Rounding Test Fighter #{unique_id}")
+
+    5.times do |i|
+      fight = Fight.create!(
+        event: event,
+        bout: "Test Fight #{i} #{unique_id}",
+        outcome: "Win",
+        weight_class: "Lightweight",
+        round: 3,
+        time: "5:00"
+      )
+      FightStat.create!(
+        fight: fight,
+        fighter: fighter,
+        round: 1,
+        significant_strikes: 50,
+        significant_strikes_attempted: 100,
+        control_time_seconds: 0
+      )
+    end
+
+    # Refresh materialized view
+    ActiveRecord::Base.connection.execute(
+      "REFRESH MATERIALIZED VIEW fight_durations"
+    )
+
+    get api_v1_top_performers_path,
+        params: { scope: "accuracy", category: "significant_strike_accuracy" }
+
+    assert_response :success
+    json_response = response.parsed_body
+
+    # Check that per-minute is rounded to 2 decimal places
+    per_minute = json_response["meta"]["minimum_attempts_per_minute"]
+    assert_kind_of Float, per_minute
+    assert_equal per_minute.round(2), per_minute
+
+    # Verify the calculation
+    threshold = json_response["meta"]["minimum_attempts_threshold"]
+    expected_per_minute = (threshold / 25.0).round(2)
+    assert_equal expected_per_minute, per_minute
+  end
+
   test "should get top performers for results scope with total_wins" do
     # Create test data
     winner = Fighter.create!(name: "Top Winner")
@@ -1087,32 +1139,12 @@
         event: event,
         bout: "Streak Fighter vs Opponent #{i}",
         outcome: "W/L",
-=======
-  test "minimum_attempts_per_minute calculation handles rounding correctly" do
-    # Create test data to ensure we get a response
-    ensure_fight_durations_view_exists
-
-    event = Event.create!(
-      name: "UFC Rounding Test",
-      date: "2024-01-01",
-      location: "Las Vegas"
-    )
-    unique_id = "#{Time.now.to_f}_#{rand(1000)}"
-    fighter = Fighter.create!(name: "Rounding Test Fighter #{unique_id}")
-
-    5.times do |i|
-      fight = Fight.create!(
-        event: event,
-        bout: "Test Fight #{i} #{unique_id}",
-        outcome: "Win",
->>>>>>> f30664a6
         weight_class: "Lightweight",
         round: 3,
         time: "5:00"
       )
       FightStat.create!(
         fight: fight,
-<<<<<<< HEAD
         fighter: streak_fighter,
         round: 1,
         significant_strikes: 10
@@ -1204,35 +1236,5 @@
       assert_equal "results", response_data["meta"]["scope"]
       assert_equal category, response_data["meta"]["category"]
     end
-=======
-        fighter: fighter,
-        round: 1,
-        significant_strikes: 50,
-        significant_strikes_attempted: 100,
-        control_time_seconds: 0
-      )
-    end
-
-    # Refresh materialized view
-    ActiveRecord::Base.connection.execute(
-      "REFRESH MATERIALIZED VIEW fight_durations"
-    )
-
-    get api_v1_top_performers_path,
-        params: { scope: "accuracy", category: "significant_strike_accuracy" }
-
-    assert_response :success
-    json_response = response.parsed_body
-
-    # Check that per-minute is rounded to 2 decimal places
-    per_minute = json_response["meta"]["minimum_attempts_per_minute"]
-    assert_kind_of Float, per_minute
-    assert_equal per_minute.round(2), per_minute
-
-    # Verify the calculation
-    threshold = json_response["meta"]["minimum_attempts_threshold"]
-    expected_per_minute = (threshold / 25.0).round(2)
-    assert_equal expected_per_minute, per_minute
->>>>>>> f30664a6
   end
 end