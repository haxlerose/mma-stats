# frozen_string_literal: true

module TopPerformers
  # Calculates minimum attempt thresholds for accuracy statistics
  #
  # Formula: (Total Attempts / Total Fight Time) × 1500
  # Where 1500 seconds = 25 minutes (5 rounds × 5 minutes)
  #
  # This calculates the average number of attempts per second across all fights,
  # then multiplies by 1500 seconds to estimate the average number of attempts
  # in a full 5-round fight. This value is used as the minimum threshold for
  # inclusion in top 10 accuracy rankings, ensuring fighters have a meaningful
  # sample size of attempts.
  class MinimumAttemptThresholdQuery
    CATEGORY_MAPPINGS = AccuracyQuery::CATEGORY_MAPPINGS

    def initialize(category:)
      @category = category
      @mapping = CATEGORY_MAPPINGS[@category]

      raise ArgumentError, "Invalid category: #{@category}" unless @mapping
    end

    def call
      attempt_rate_per_second = calculate_average_attempt_rate_per_second
      return 0 if attempt_rate_per_second.zero?

      # Calculate average attempts in a 5-round fight (25 min = 1500 sec)
      # attempts per second × 1500 seconds
      threshold = attempt_rate_per_second * 60 * 25
      threshold.round
    end

    private

    def calculate_average_attempt_rate_per_second
<<<<<<< HEAD
      attempted_column = @mapping[:attempted]
      validate_column_name!(attempted_column)

      fight_stats_aggregated = aggregate_fight_stats(attempted_column)
      return 0.0 if fight_stats_aggregated.empty?

      fight_durations = fetch_fight_durations(fight_stats_aggregated.keys)
      totals = calculate_totals(fight_stats_aggregated, fight_durations)

      return 0.0 if totals[:duration].zero?

      totals[:attempts].to_f / totals[:duration]
    end

    def aggregate_fight_stats(attempted_column)
      fight_stats_table = FightStat.arel_table
      FightStat
        .group(:fight_id)
        .where(fight_stats_table[attempted_column].gt(0))
        .sum(attempted_column)
    end

    def fetch_fight_durations(fight_ids)
      ActiveRecord::Base.connection.select_all(
        ActiveRecord::Base.sanitize_sql_array(
          [
            "SELECT fight_id, duration_seconds " \
            "FROM fight_durations WHERE fight_id IN (?)",
            fight_ids
          ]
        )
      )
    end

    def calculate_totals(fight_stats_aggregated, fight_durations)
      totals = { attempts: 0, duration: 0 }

      fight_durations.each do |duration_record|
        fight_id = duration_record["fight_id"]
        if fight_stats_aggregated[fight_id]
          totals[:attempts] += fight_stats_aggregated[fight_id]
          totals[:duration] += duration_record["duration_seconds"]
        end
      end

      totals
    end

    def validate_column_name!(column)
      allowed_columns = %w[
        significant_strikes_attempted
        total_strikes_attempted
        head_strikes_attempted
        body_strikes_attempted
        leg_strikes_attempted
        distance_strikes_attempted
        clinch_strikes_attempted
        ground_strikes_attempted
        takedowns_attempted
      ]

      unless allowed_columns.include?(column.to_s)
        raise ArgumentError, "Invalid column: #{column}"
      end
=======
      fight_stats = fetch_fight_stats
      return 0.0 if fight_stats.empty?

      calculate_rate_from_stats(fight_stats)
    end

    def fetch_fight_stats
      # Use ActiveRecord query interface to prevent SQL injection
      # Quote column names properly when used in SQL fragments
      quoted_column = connection.quote_column_name(attempted_column)

      FightStat
        .joins("JOIN fight_durations fd " \
               "ON fight_stats.fight_id = fd.fight_id")
        .group("fight_stats.fight_id", "fd.duration_seconds")
        .having("SUM(fight_stats.#{quoted_column}) > 0")
        .pluck(
          Arel.sql("SUM(fight_stats.#{quoted_column})"),
          Arel.sql("fd.duration_seconds")
        )
    end

    def calculate_rate_from_stats(fight_stats)
      total_attempts = fight_stats.sum { |row| row[0].to_f }
      total_seconds = fight_stats.sum { |row| row[1].to_f }

      return 0.0 if total_seconds.zero?

      total_attempts / total_seconds
    end

    def attempted_column
      @mapping[:attempted]
    end

    def connection
      ActiveRecord::Base.connection
>>>>>>> f30664a6
    end
  end
end<|MERGE_RESOLUTION|>--- conflicted
+++ resolved
@@ -34,72 +34,6 @@
     private
 
     def calculate_average_attempt_rate_per_second
-<<<<<<< HEAD
-      attempted_column = @mapping[:attempted]
-      validate_column_name!(attempted_column)
-
-      fight_stats_aggregated = aggregate_fight_stats(attempted_column)
-      return 0.0 if fight_stats_aggregated.empty?
-
-      fight_durations = fetch_fight_durations(fight_stats_aggregated.keys)
-      totals = calculate_totals(fight_stats_aggregated, fight_durations)
-
-      return 0.0 if totals[:duration].zero?
-
-      totals[:attempts].to_f / totals[:duration]
-    end
-
-    def aggregate_fight_stats(attempted_column)
-      fight_stats_table = FightStat.arel_table
-      FightStat
-        .group(:fight_id)
-        .where(fight_stats_table[attempted_column].gt(0))
-        .sum(attempted_column)
-    end
-
-    def fetch_fight_durations(fight_ids)
-      ActiveRecord::Base.connection.select_all(
-        ActiveRecord::Base.sanitize_sql_array(
-          [
-            "SELECT fight_id, duration_seconds " \
-            "FROM fight_durations WHERE fight_id IN (?)",
-            fight_ids
-          ]
-        )
-      )
-    end
-
-    def calculate_totals(fight_stats_aggregated, fight_durations)
-      totals = { attempts: 0, duration: 0 }
-
-      fight_durations.each do |duration_record|
-        fight_id = duration_record["fight_id"]
-        if fight_stats_aggregated[fight_id]
-          totals[:attempts] += fight_stats_aggregated[fight_id]
-          totals[:duration] += duration_record["duration_seconds"]
-        end
-      end
-
-      totals
-    end
-
-    def validate_column_name!(column)
-      allowed_columns = %w[
-        significant_strikes_attempted
-        total_strikes_attempted
-        head_strikes_attempted
-        body_strikes_attempted
-        leg_strikes_attempted
-        distance_strikes_attempted
-        clinch_strikes_attempted
-        ground_strikes_attempted
-        takedowns_attempted
-      ]
-
-      unless allowed_columns.include?(column.to_s)
-        raise ArgumentError, "Invalid column: #{column}"
-      end
-=======
       fight_stats = fetch_fight_stats
       return 0.0 if fight_stats.empty?
 
@@ -137,7 +71,6 @@
 
     def connection
       ActiveRecord::Base.connection
->>>>>>> f30664a6
     end
   end
 end