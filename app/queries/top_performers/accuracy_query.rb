# frozen_string_literal: true

module TopPerformers
  # Query class for calculating fighter accuracy percentages
  # Requires minimum of 5 fights to qualify for top performers list
  class AccuracyQuery
    MINIMUM_FIGHTS = 5

    CATEGORY_MAPPINGS = {
      "significant_strike_accuracy" => {
        landed: "significant_strikes",
        attempted: "significant_strikes_attempted"
      },
      "total_strike_accuracy" => {
        landed: "total_strikes",
        attempted: "total_strikes_attempted"
      },
      "head_strike_accuracy" => {
        landed: "head_strikes",
        attempted: "head_strikes_attempted"
      },
      "body_strike_accuracy" => {
        landed: "body_strikes",
        attempted: "body_strikes_attempted"
      },
      "leg_strike_accuracy" => {
        landed: "leg_strikes",
        attempted: "leg_strikes_attempted"
      },
      "distance_strike_accuracy" => {
        landed: "distance_strikes",
        attempted: "distance_strikes_attempted"
      },
      "clinch_strike_accuracy" => {
        landed: "clinch_strikes",
        attempted: "clinch_strikes_attempted"
      },
      "ground_strike_accuracy" => {
        landed: "ground_strikes",
        attempted: "ground_strikes_attempted"
      },
      "takedown_accuracy" => {
        landed: "takedowns",
        attempted: "takedowns_attempted"
      }
    }.freeze

    def initialize(category:, apply_threshold: false)
      @category = category
      @mapping = CATEGORY_MAPPINGS[@category]
      @apply_threshold = apply_threshold

      raise ArgumentError, "Invalid category: #{@category}" unless @mapping
    end

    def call
      fighters = fighters_with_accuracy
      filtered_fighters = apply_base_filters(fighters)

      if @apply_threshold
        call_with_threshold(filtered_fighters)
      else
        calculate_top_fighters(filtered_fighters)
      end
    end

    private

    def apply_base_filters(fighters)
      fighters.select do |fighter_data|
        fighter_data[:total_fights] >= MINIMUM_FIGHTS &&
          fighter_data[:total_attempted].positive?
      end
    end

    def call_with_threshold(filtered_fighters)
      threshold = calculate_minimum_threshold

      threshold_filtered = filtered_fighters.select do |fighter_data|
        fighter_data[:total_attempted] >= threshold
      end

      {
        fighters: calculate_top_fighters(threshold_filtered),
        minimum_attempts_threshold: threshold
      }
    end

    def calculate_top_fighters(fighters)
      fighters
        .map { |fighter_data| calculate_accuracy_percentage(fighter_data) }
        .sort_by { |fighter_data| -fighter_data[:accuracy_percentage] }
        .first(10)
    end

    def calculate_minimum_threshold
      MinimumAttemptThresholdQuery.new(category: @category).call
    end

    def fighters_with_accuracy
<<<<<<< HEAD
      landed_column = @mapping[:landed]
      attempted_column = @mapping[:attempted]

      # Validate column names to prevent SQL injection
      validate_column_names!(landed_column, attempted_column)

      fighter_stats = build_fighter_stats_query(landed_column, attempted_column)
      format_fighter_stats(fighter_stats)
    end

    def build_fighter_stats_query(landed_column, attempted_column)
      fighters_table = Fighter.arel_table
      fight_stats_table = FightStat.arel_table

      Fighter
        .joins(:fight_stats)
        .group(fighters_table[:id], fighters_table[:name])
        .select(
          build_select_columns(
            fighters_table,
            fight_stats_table,
            landed_column,
            attempted_column
          )
        )
        .having(
          fight_stats_table[attempted_column].sum.gt(0)
        )
    end

    def build_select_columns(
      fighters_table, fight_stats_table,
      landed_column, attempted_column
    )
      [
        fighters_table[:id].as("fighter_id"),
        fighters_table[:name].as("fighter_name"),
        fight_stats_table[:fight_id]
          .count(true).as("total_fights"),
        fight_stats_table[landed_column]
          .sum.as("total_landed"),
        fight_stats_table[attempted_column]
          .sum.as("total_attempted")
      ]
    end

    def format_fighter_stats(fighter_stats)
      fighter_stats.map do |row|
        {
          fighter_id: row.fighter_id,
          fighter_name: row.fighter_name,
          total_fights: row.total_fights,
          total_landed: row.total_landed.to_i,
          total_attempted: row.total_attempted.to_i
=======
      fighter_stats = fetch_fighter_stats
      map_fighter_results(fighter_stats)
    end

    def fetch_fighter_stats
      # Use ActiveRecord query interface instead of raw SQL to prevent injection
      # This approach is safer and leverages Rails' built-in protections
      quoted_landed = connection.quote_column_name(landed_column)
      quoted_attempted = connection.quote_column_name(attempted_column)

      FightStat
        .joins("JOIN fighters f ON f.id = fight_stats.fighter_id")
        .group("f.id", "f.name")
        .having("SUM(fight_stats.#{quoted_attempted}) > 0")
        .pluck(
          Arel.sql("f.id"),
          Arel.sql("f.name"),
          Arel.sql("COUNT(DISTINCT fight_stats.fight_id)"),
          Arel.sql("SUM(fight_stats.#{quoted_landed})"),
          Arel.sql("SUM(fight_stats.#{quoted_attempted})")
        )
    end

    def map_fighter_results(fighter_stats)
      fighter_stats.map do |row|
        {
          fighter_id: row[0],
          fighter_name: row[1],
          total_fights: row[2],
          total_landed: row[3].to_i,
          total_attempted: row[4].to_i
>>>>>>> f30664a6
        }
      end
    end

<<<<<<< HEAD
    def validate_column_names!(*columns)
      allowed_columns = %w[
        significant_strikes
        significant_strikes_attempted
        total_strikes
        total_strikes_attempted
        head_strikes
        head_strikes_attempted
        body_strikes
        body_strikes_attempted
        leg_strikes
        leg_strikes_attempted
        distance_strikes
        distance_strikes_attempted
        clinch_strikes
        clinch_strikes_attempted
        ground_strikes
        ground_strikes_attempted
        takedowns
        takedowns_attempted
      ]

      columns.each do |column|
        unless allowed_columns.include?(column.to_s)
          raise ArgumentError, "Invalid column: #{column}"
        end
      end
=======
    def landed_column
      @mapping[:landed]
    end

    def attempted_column
      @mapping[:attempted]
    end

    def connection
      ActiveRecord::Base.connection
>>>>>>> f30664a6
    end

    def calculate_accuracy_percentage(fighter_data)
      accuracy = if fighter_data[:total_attempted].positive?
                   (fighter_data[:total_landed].to_f /
                    fighter_data[:total_attempted]) * 100
                 else
                   0.0
                 end

      # Generate dynamic key names based on the category
      landed_key = :"total_#{@mapping[:landed]}"
      attempted_key = :"total_#{@mapping[:attempted]}"

      fighter_data.merge(
        accuracy_percentage: accuracy.round(2),
        landed_key => fighter_data[:total_landed],
        attempted_key => fighter_data[:total_attempted]
      )
    end
  end
end<|MERGE_RESOLUTION|>--- conflicted
+++ resolved
@@ -98,62 +98,6 @@
     end
 
     def fighters_with_accuracy
-<<<<<<< HEAD
-      landed_column = @mapping[:landed]
-      attempted_column = @mapping[:attempted]
-
-      # Validate column names to prevent SQL injection
-      validate_column_names!(landed_column, attempted_column)
-
-      fighter_stats = build_fighter_stats_query(landed_column, attempted_column)
-      format_fighter_stats(fighter_stats)
-    end
-
-    def build_fighter_stats_query(landed_column, attempted_column)
-      fighters_table = Fighter.arel_table
-      fight_stats_table = FightStat.arel_table
-
-      Fighter
-        .joins(:fight_stats)
-        .group(fighters_table[:id], fighters_table[:name])
-        .select(
-          build_select_columns(
-            fighters_table,
-            fight_stats_table,
-            landed_column,
-            attempted_column
-          )
-        )
-        .having(
-          fight_stats_table[attempted_column].sum.gt(0)
-        )
-    end
-
-    def build_select_columns(
-      fighters_table, fight_stats_table,
-      landed_column, attempted_column
-    )
-      [
-        fighters_table[:id].as("fighter_id"),
-        fighters_table[:name].as("fighter_name"),
-        fight_stats_table[:fight_id]
-          .count(true).as("total_fights"),
-        fight_stats_table[landed_column]
-          .sum.as("total_landed"),
-        fight_stats_table[attempted_column]
-          .sum.as("total_attempted")
-      ]
-    end
-
-    def format_fighter_stats(fighter_stats)
-      fighter_stats.map do |row|
-        {
-          fighter_id: row.fighter_id,
-          fighter_name: row.fighter_name,
-          total_fights: row.total_fights,
-          total_landed: row.total_landed.to_i,
-          total_attempted: row.total_attempted.to_i
-=======
       fighter_stats = fetch_fighter_stats
       map_fighter_results(fighter_stats)
     end
@@ -185,40 +129,10 @@
           total_fights: row[2],
           total_landed: row[3].to_i,
           total_attempted: row[4].to_i
->>>>>>> f30664a6
         }
       end
     end
 
-<<<<<<< HEAD
-    def validate_column_names!(*columns)
-      allowed_columns = %w[
-        significant_strikes
-        significant_strikes_attempted
-        total_strikes
-        total_strikes_attempted
-        head_strikes
-        head_strikes_attempted
-        body_strikes
-        body_strikes_attempted
-        leg_strikes
-        leg_strikes_attempted
-        distance_strikes
-        distance_strikes_attempted
-        clinch_strikes
-        clinch_strikes_attempted
-        ground_strikes
-        ground_strikes_attempted
-        takedowns
-        takedowns_attempted
-      ]
-
-      columns.each do |column|
-        unless allowed_columns.include?(column.to_s)
-          raise ArgumentError, "Invalid column: #{column}"
-        end
-      end
-=======
     def landed_column
       @mapping[:landed]
     end
@@ -229,7 +143,6 @@
 
     def connection
       ActiveRecord::Base.connection
->>>>>>> f30664a6
     end
 
     def calculate_accuracy_percentage(fighter_data)
